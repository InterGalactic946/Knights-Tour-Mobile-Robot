--- conflicted
+++ resolved
@@ -39,13 +39,8 @@
 # Mapping test numbers to subdirectories and file ranges
 test_mapping = {
     "simple": range(1, 2),  # test_1
-<<<<<<< HEAD
-    "move": range(2, 14),   # test_2 to test_13
-    "logic": range(14, 16)  # test_14 and test_15
-=======
     "move": range(2, 13),   # test_2 to test_12
     "logic": range(13, 16)  # test_13 and test_14 and test_15
->>>>>>> 084dd97d
 }
 
 # Compile all design files (ignoring `tests/` subdirectories)
